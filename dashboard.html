<!DOCTYPE html>
<html lang="en">
<head>
    <meta charset="UTF-8">
    <meta name="viewport" content="width=device-width, initial-scale=1.0, user-scalable=no">
    <meta http-equiv="X-Content-Type-Options" content="nosniff">
    <meta http-equiv="X-XSS-Protection" content="1; mode=block">
    <meta name="Referrer-Policy" content="strict-origin-when-cross-origin">
    <meta http-equiv="Content-Security-Policy" content="default-src 'self'; script-src 'self' https://cook.beaverlyai.com https://coox.beaverlyai.com https://wofk.beaverlyai.com https://work.beaverlyai.com https://www.googletagmanager.com https://cdn.botpress.cloud https://files.bpcontent.cloud https://cdn.jsdelivr.net 'sha256-SCfHb0f59QEhuYaon2DqnZfALcsBcsqwAhgV/RxmHnI='; style-src 'self' 'unsafe-inline' https://fonts.googleapis.com; font-src https://fonts.gstatic.com; img-src 'self' data: https://cook.beaverlyai.com https://coox.beaverlyai.com https://wofk.beaverlyai.com https://work.beaverlyai.com https://www.google.com https://www.google.com.ng https://stats.g.doubleclick.net; connect-src 'self' https://cook.beaverlyai.com https://coox.beaverlyai.com https://wofk.beaverlyai.com https://work.beaverlyai.com wss://cook.beaverlyai.com wss://coox.beaverlyai.com wss://wofk.beaverlyai.com wss://work.beaverlyai.com https://www.google-analytics.com https://analytics.google.com https://stats.g.doubleclick.net https://region1.google-analytics.com https://region1.analytics.google.com https://webchat.botpress.cloud wss://webchat.botpress.cloud https://cdn.jsdelivr.net; frame-src 'none'; object-src 'none'; base-uri 'self'; form-action 'self' https://cook.beaverlyai.com https://coox.beaverlyai.com https://wofk.beaverlyai.com https://work.beaverlyai.com;">
    <meta http-equiv="Strict-Transport-Security" content="max-age=31536000; includeSubDomains; preload">
    <title>Dashboard - Chilla by Beaverly</title>
    <link rel="stylesheet" href="css/base.css">
    <link rel="stylesheet" href="css/dashboard.css">
    <link rel="stylesheet" href="css/mandate-manager.css">
    <link rel="manifest" href="manifest.json">
    <meta name="theme-color" content="#000000">
    <meta name="mobile-web-app-capable" content="yes">
    <meta name="apple-mobile-web-app-status-bar-style" content="black-translucent">
    <meta name="apple-mobile-web-app-title" content="Chilla">
    <link rel="apple-touch-icon" href="icon-192.png">
</head>
<body>
    <div id="app">
        <!-- Loading Screen -->
        <div id="loading-screen" class="loading-screen">
            <div class="loading-content">
                <div class="logo">Chilla</div>
                <div class="loading-spinner"></div>
            </div>
        </div>

        <!-- Main App -->
        <div id="main-app" class="screen">
            <!-- App Bar -->
            <div class="app-bar">
                    <div class="app-left-section">
                    <button id="menu-btn" class="icon-btn" aria-label="Open menu">
                        <svg viewBox="0 0 24 24" fill="none" stroke="currentColor">
                            <path stroke-linecap="round" stroke-linejoin="round" stroke-width="2" d="M3 12h18M3 6h18"/>
                        </svg>
                    </button>
                    <h1 class="app-title">Chilla</h1>
                </div>
                <button id="nav-connect-btn" class="icon-btn" aria-label="Connect broker">
                    <svg viewBox="0 0 24 24" fill="none" stroke="currentColor">
                        <path stroke-linecap="round" stroke-linejoin="round" stroke-width="1.5" d="M12 5v14m7-7H5"/>
                    </svg>
                </button>
            </div>

            <!-- Sidebar/Drawer -->
            <div id="sidebar" class="sidebar">
                <div class="sidebar-overlay"></div>
                <div class="sidebar-content">
                    <div class="sidebar-header">
                        <div class="user-info">
                            <div class="user-name" id="user-display-name">Loading...</div>
                            <div class="user-email" id="user-display-email">Loading...</div>
                            <div class="verification-status" id="verification-status">
                                <span class="status-dot unverified"></span>
                                <span>Unverified</span>
                            </div>
                        </div>
                    </div>
                    <div class="sidebar-menu">
                        <button class="menu-item connect-unique" id="connect-chilla-btn">
                            <svg class="menu-icon" viewBox="0 0 24 24" fill="none" stroke="currentColor">
                                <path stroke-linecap="round" stroke-linejoin="round" stroke-width="1.5" d="M13.19 8.688a4.5 4.5 0 011.242 7.244l-4.5 4.5a4.5 4.5 0 01-6.364-6.364l1.757-1.757m13.35-.622l1.757-1.757a4.5 4.5 0 00-6.364-6.364l-4.5 4.5a4.5 4.5 0 001.242 7.244"/>
                            </svg>
                            <span class="status-dot disconnected"></span>
                            Connect Chilla
                        </button>

                        <button class="menu-item" id="change-email-btn">
                            <svg class="menu-icon" viewBox="0 0 24 24" fill="none" stroke="currentColor">
                                <path stroke-linecap="round" stroke-linejoin="round" d="M4 4h16c1.1 0 2 .9 2 2v12c0 1.1-.9 2-2 2H4c-1.1 0-2-.9-2-2V6c0-1.1.9-2 2-2z"/>
                                <polyline stroke-linecap="round" stroke-linejoin="round" points="22,6 12,13 2,6"/>
                            </svg>
                            Change Email
                        </button>
                        <button class="menu-item" id="change-password-btn">
                            <svg class="menu-icon" viewBox="0 0 24 24" fill="none" stroke="currentColor">
                                <rect x="3" y="11" width="18" height="11" rx="2" ry="2"/>
                                <circle cx="12" cy="16" r="1"/>
                                <path d="M7 11V7a5 5 0 0 1 10 0v4"/>
                            </svg>
                            Change Password
                        </button>


                        <button class="menu-item" id="contact-btn">
                            <svg class="menu-icon" viewBox="0 0 24 24" fill="none" stroke="currentColor">
                                <path stroke-linecap="round" stroke-linejoin="round" d="M22 16.92v3a2 2 0 0 1-2.18 2 19.79 19.79 0 0 1-8.63-3.07 19.5 19.5 0 0 1-6-6 19.79 19.79 0 0 1-3.07-8.67A2 2 0 0 1 4.11 2h3a2 2 0 0 1 2 1.72 12.84 12.84 0 0 0 .7 2.81 2 2 0 0 1-.45 2.11L8.09 9.91a16 16 0 0 0 6 6l1.27-1.27a2 2 0 0 1 2.11-.45 12.84 12.84 0 0 0 2.81.7A2 2 0 0 1 22 16.92z"/>
                            </svg>
                            Contact
                        </button>
                        <button id="faq-btn" class="menu-item">
                            <svg class="menu-icon" viewBox="0 0 24 24" fill="none" stroke="currentColor">
                                <circle cx="12" cy="12" r="10"/>
                                <path d="M9.09 9a3 3 0 015.83 1c0 2-3 3-3 3"/>
                                <path d="M12 17h.01"/>
                            </svg>
                            FAQ
                        </button>
                        <button id="privacy-btn" class="menu-item">
                            <svg class="menu-icon" viewBox="0 0 24 24" fill="none" stroke="currentColor">
                                <path stroke-linecap="round" stroke-linejoin="round" d="M9 12l2 2 4-4m5.618-4.016A11.955 11.955 0 0112 2.944a11.955 11.955 0 01-8.618 3.04A12.02 12.02 0 003 9c0 5.591 3.824 10.29 9 11.622 5.176-1.332 9-6.03 9-11.622 0-1.042-.133-2.052-.382-3.016z"/>
                            </svg>
                            Privacy Policy
                        </button>
                        <button id="terms-btn" class="menu-item">
                            <svg class="menu-icon" viewBox="0 0 24 24" fill="none" stroke="currentColor">
                                <path stroke-linecap="round" stroke-linejoin="round" d="M9 12h6m-6 4h6m2 5H7a2 2 0 01-2-2V5a2 2 0 012-2h5.586a1 1 0 01.707.293l5.414 5.414a1 1 0 01.293.707V19a2 2 0 01-2 2z"/>
                            </svg>
                            Terms of Service
                        </button>
                        <button class="menu-item logout" id="logout-btn">
                            <svg class="menu-icon" viewBox="0 0 24 24" fill="none" stroke="currentColor">
                                <path stroke-linecap="round" stroke-linejoin="round" d="M9 21H5a2 2 0 0 1-2-2V5a2 2 0 0 1 2-2h4"/>
                                <polyline stroke-linecap="round" stroke-linejoin="round" points="16,17 21,12 16,7"/>
                                <line x1="21" y1="12" x2="9" y2="12"/>
                            </svg>
                            Logout
                        </button>
                    </div>

                    <!-- Floating Theme Toggle -->
                    <div class="floating-theme-toggle">
                        <button id="theme-toggle" class="theme-toggle-btn">
                            <svg class="theme-icon sun-icon" viewBox="0 0 24 24" fill="none" stroke="currentColor">
                                <circle cx="12" cy="12" r="5"/>
                                <path d="M12 1v2m0 18v2M4.22 4.22l1.42 1.42m12.72 12.72l1.42 1.42M1 12h2m18 0h2M4.22 19.78l1.42-1.42M18.36 5.64l1.42-1.42"/>
                            </svg>
                            <svg class="theme-icon moon-icon" viewBox="0 0 24 24" fill="none" stroke="currentColor">
                                <path d="M21 12.79A9 9 0 1111.21 3 7 7 0 0021 12.79z"/>
                            </svg>
                        </button>
                    </div>
                </div>
            </div>

            <!-- Main Content -->
            <main class="main-content">
                <div id="dashboard" class="dashboard">
<<<<<<< HEAD
                    <!-- Mandate Status Card -->
                    <div id="mandate-status-card" class="mandate-card">
                        <div class="mandate-header">
                            <h2>Execution instructions</h2>
                            <span id="mandate-status-badge" class="status-badge unauthorized">None</span>
                        </div>
                        <div id="mandate-details" class="mandate-details">
                            <div class="mandate-message" id="mandate-create-target" role="button" tabindex="0" aria-label="Create execution instructions">
                                <p>No active instructions. <em>[Tap to create]</em></p>
                            </div>
                        </div>
                        <div id="mandate-active-view" class="mandate-active-view hidden">
                            <div class="mandate-info-grid">
                                <div class="mandate-info-item">
                                    <span class="info-label">Strategy</span>
                                    <span class="info-value" id="mandate-strategy">—</span>
                                </div>
                                <div class="mandate-info-item">
                                    <span class="info-label">Risk Cap</span>
                                    <span class="info-value" id="mandate-risk-cap">—</span>
                                </div>
                            </div>
                            <div class="omega-usage-container">
                                <div class="omega-usage-header">
                                    <span>Omega Cap Usage</span>
                                    <span id="omega-usage-percent" class="omega-percent">0%</span>
                                </div>
                                <div class="omega-progress-ring">
                                    <svg class="progress-ring" width="120" height="120">
                                        <defs>
                                            <linearGradient id="gradient" x1="0%" y1="0%" x2="100%" y2="0%">
                                                <stop offset="0%" style="stop-color:#00c853;stop-opacity:1" />
                                                <stop offset="100%" style="stop-color:#00b0ff;stop-opacity:1" />
                                            </linearGradient>
                                        </defs>
                                        <circle class="progress-ring-circle-bg" cx="60" cy="60" r="54" />
                                        <circle id="progress-ring-circle" class="progress-ring-circle" cx="60" cy="60" r="54" />
                                    </svg>
                                    <div class="progress-ring-center">
                                        <span id="omega-percent-center" class="percent-value">0%</span>
                                    </div>
                                </div>
                            </div>
                            <div class="mandate-actions">
                                <button id="modify-mandate-btn" class="mandate-action-btn modify-btn">Modify instructions</button>
                                <button id="revoke-mandate-btn" class="mandate-action-btn revoke-btn">Cancel all instructions</button>
                            </div>
                        </div>
                    </div>
=======
                    <!-- Mandate Manager Component (Netflix-style) -->
                    <div id="mandate-manager"></div>
>>>>>>> 39f3852d

                    <!-- Broker Connection Status Card -->
                    <div id="chilla-activity-status" class="activity-card">
                        <div class="activity-status status-disconnected">
                            <div class="status-header">
                                <div class="status-title">Not connected yet</div>
                                <div class="status-indicator"></div>
                            </div>
                            <div class="status-details">
                                <div class="status-info">
                                    <span>Connect a broker so Chilla can execute your instructions.</span>
                                </div>
                            </div>
                        </div>
                    </div>

                    <div class="balance-card">
                        <h2>Account Balance</h2>
                        <div class="balance-amount" id="account-balance">$0.00</div>
                    </div>

                    <div class="positions-card">
                        <h2>Open Positions</h2>
                        <div class="positions-list" id="positions-list">
                            <div class="position-item">
                                <span>Loading...</span>
                            </div>
                        </div>
                    </div>

                    <!-- Decision Feed (ENHANCED) -->
                    <div class="decisions-card">
                        <div class="decisions-header">
                            <h2>Live Decisions</h2>
                            <span id="decision-count" class="decision-count">0</span>
                        </div>
                        <div id="decision-feed" class="decision-feed">
                            <div class="decision-placeholder">
                                <div class="placeholder-icon" aria-hidden="true">
                                    <svg viewBox="0 0 24 24" fill="none" stroke="currentColor" width="24" height="24">
                                        <path d="M18 20V10"/>
                                        <path d="M12 20V4"/>
                                        <path d="M6 20v-6"/>
                                    </svg>
                                </div>
                                <p>Live decisions will show up here once you're connected</p>
                            </div>
                        </div>
                    </div>
                </div>
            </main>

            <!-- Dashboard Disclaimer -->
            <div class="dashboard-disclaimer">
                <svg class="disclaimer-icon" viewBox="0 0 24 24" fill="none" stroke="currentColor">
                    <circle cx="12" cy="12" r="10"/>
                    <path d="M12 16v-4"/>
                    <path d="M12 8h.01"/>
                </svg>
                <p class="disclaimer-text">
                    You chill. Chilla works.
                </p>
            </div>

        </div>

        <!-- Broker Selection Modal -->
        <div id="broker-modal" class="broker-modal hidden">
            <div class="broker-modal-content">
                <h3>Connect to Broker</h3>
                <select id="broker-dropdown" class="broker-dropdown">
                    <option value="">Select a broker</option>
                    <option value="deriv">Deriv</option>
                    <option value="other">Other brokers (coming soon)</option>
                </select>
                <button id="broker-oauth-btn" class="broker-oauth-btn" disabled aria-label="Connect broker">Connect broker</button>
                <button id="modal-close-btn" class="modal-close-btn" aria-label="Close modal">Cancel</button>
            </div>
        </div>

        <!-- Disconnect Warning Modal -->
        <div id="disconnect-modal" class="broker-modal hidden">
            <div class="broker-modal-content">
                <h3>
                    <span aria-hidden="true" style="display:inline-flex;vertical-align:middle;margin-right:8px;">
                        <svg viewBox="0 0 24 24" fill="none" stroke="currentColor" width="20" height="20">
                            <circle cx="12" cy="12" r="10"/>
                            <path d="M12 8v5"/>
                            <path d="M12 16h.01"/>
                        </svg>
                    </span>
                    Disconnect Chilla
                </h3>
                <p>Disconnecting stops Chilla from executing instructions on this account. Continue?</p>
                <button id="confirm-disconnect-btn" class="broker-oauth-btn danger" aria-label="Disconnect">Disconnect</button>
                <button id="cancel-disconnect-btn" class="modal-close-btn" aria-label="Cancel">Cancel</button>
            </div>
        </div>
    </div>

    <script src="js/config.js"></script>
    <!-- API client provides window.chillaAPI helpers (connectActivityWS, getCurrentMandate, etc.) -->
    <script src="js/api-client.js"></script>
<<<<<<< HEAD
=======
    <script defer src="https://cdn.jsdelivr.net/npm/lucide@latest/dist/umd/lucide.min.js"></script>
    <script src="js/mandate-manager.js"></script>
>>>>>>> 39f3852d
    <script src="js/dashboard.js"></script>
    <script src="js/icons-init.js"></script>

    <!-- Contact functionality implemented via secure backend API -->

    <!-- Google tag (gtag.js) -->
    <script async src="https://www.googletagmanager.com/gtag/js?id=G-229WRH1KTN"></script>
    <script>
      window.dataLayer = window.dataLayer || [];
      function gtag(){dataLayer.push(arguments);}
      gtag('js', new Date());

      gtag('config', 'G-229WRH1KTN');
    </script>
</body>
</html><|MERGE_RESOLUTION|>--- conflicted
+++ resolved
@@ -142,7 +142,6 @@
             <!-- Main Content -->
             <main class="main-content">
                 <div id="dashboard" class="dashboard">
-<<<<<<< HEAD
                     <!-- Mandate Status Card -->
                     <div id="mandate-status-card" class="mandate-card">
                         <div class="mandate-header">
@@ -192,10 +191,6 @@
                             </div>
                         </div>
                     </div>
-=======
-                    <!-- Mandate Manager Component (Netflix-style) -->
-                    <div id="mandate-manager"></div>
->>>>>>> 39f3852d
 
                     <!-- Broker Connection Status Card -->
                     <div id="chilla-activity-status" class="activity-card">
@@ -299,11 +294,6 @@
     <script src="js/config.js"></script>
     <!-- API client provides window.chillaAPI helpers (connectActivityWS, getCurrentMandate, etc.) -->
     <script src="js/api-client.js"></script>
-<<<<<<< HEAD
-=======
-    <script defer src="https://cdn.jsdelivr.net/npm/lucide@latest/dist/umd/lucide.min.js"></script>
-    <script src="js/mandate-manager.js"></script>
->>>>>>> 39f3852d
     <script src="js/dashboard.js"></script>
     <script src="js/icons-init.js"></script>
 
