--- conflicted
+++ resolved
@@ -72,6 +72,8 @@
             const mandate = await window.chillaAPI.getCurrentMandate();
             // Only redirect if there's an active mandate
             return mandate && mandate.status === 'active' ? mandate : null;
+            // Only redirect if there's an active mandate
+            return mandate && mandate.status === 'active' ? mandate : null;
         } catch (error) {
             // No mandate exists - proceed with wizard
             return null;
@@ -85,21 +87,6 @@
             console.log('📊 API response:', data);
             
             this.strategies = data.strategies || data;
-            console.log('📊 Parsed strategies:', this.strategies);
-            console.log('📊 Strategies length:', this.strategies.length);
-
-            // Fallback: If no strategies, use hardcoded defaults
-            if (!this.strategies || !Array.isArray(this.strategies) || this.strategies.length === 0) {
-                console.log('📊 Using fallback strategies');
-                this.strategies = [
-                    {
-                        strategy_id: 'Sharp_maneuvers',
-                        name: 'Quick Moves',
-                        description: 'High-frequency pattern recognition for volatile indices',
-                        category: 'most_popular'
-                    }
-                ];
-            }
 
             // Fallback: If no strategies, use hardcoded defaults
             if (!this.strategies || !Array.isArray(this.strategies) || this.strategies.length === 0) {
@@ -116,16 +103,9 @@
             this.renderStrategies();
             console.log('✅ Strategies rendered');
         } catch (error) {
-<<<<<<< HEAD
             console.error('Failed to load strategies:', error);
             
             // Fallback: Use hardcoded strategies
-=======
-            console.error('❌ Failed to load strategies:', error);
-            
-            // Fallback: Use hardcoded strategies
-            console.log('📊 Using fallback strategies due to error');
->>>>>>> 57dc3d01
             this.strategies = [
                 {
                     strategy_id: 'Sharp_maneuvers',
@@ -135,12 +115,6 @@
                 }
             ];
             this.renderStrategies();
-<<<<<<< HEAD
-=======
-            
-            // Don't show error for strategies - use fallback
-            // this.showError('Could not load strategies — please try again');
->>>>>>> 57dc3d01
         }
     }
 
@@ -389,6 +363,12 @@
             if (consentEl) {
                 consentEl.innerHTML = `<p>By proceeding, you authorize Chilla to execute your instructions according to your selected strategy and risk parameters. You can edit or cancel these instructions at any time.</p>`;
             }
+            
+            // Fallback: Show default consent text
+            const consentEl = document.getElementById('consent-text');
+            if (consentEl) {
+                consentEl.innerHTML = `<p>By proceeding, you authorize Chilla to execute your instructions according to your selected strategy and risk parameters. You can edit or cancel these instructions at any time.</p>`;
+            }
         }
     }
 
